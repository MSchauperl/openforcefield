#!/usr/bin/env python

"""
Serialization mix-in

.. todo ::

   Currently, the ``openforcefield`` toolkit package requires a number of dependencies to support all of these serialization protocols.
   Instead, should we not include these by default, and instead raise a helpful exception with installation instructions if one of the serialization schemes is called but the requisite library is not installed?

"""
#=============================================================================================
# GLOBAL IMPORTS
#=============================================================================================

#=============================================================================================
# SERIALIZATION MIX-IN
#=============================================================================================

class Serializable(object):
    """Mix-in to add serialization and deserialization support via JSON, YAML, BSON, TOML, MessagePack, and XML.

    For more information on these formats, see: `JSON <https://www.json.org/>`_, `BSON <http://bsonspec.org/>`_, `YAML <http://yaml.org/>`_, `TOML <https://github.com/toml-lang/toml>`_, `MessagePack <https://msgpack.org/index.html>`_, and `XML <https://www.w3.org/XML/>`_.

    To use this mix-in, the class inheriting from this class must have implemented ``to_dict()`` and ``from_dict()`` methods
    that utilize dictionaries containing only serialiable Python objects.

    .. warning ::

       The serialization/deserialiation schemes used here place some strict constraints on what kinds of ``dict`` objects
       can be serialized. No effort is made to add further protection to ensure serialization is possible. Use with caution.

    Examples
    --------

    Example class using :class:`Serializable` mix-in:

    >>> from openforcefield.utils.serialization import Serializable
    >>> class Thing(Serializable):
    ...     def __init__(self, description):
    ...         self.description = description
    ...
    ...     def to_dict(self):
    ...         return { 'description' : self.description }
    ...
    ...     @staticmethod
    ...     def from_dict(d):
    ...         return Thing(d['description'])
    ...
    ... # Create an example object
    ... thing = Thing('blorb')

    Get `JSON <https://www.json.org/>`_ representation:

    >>> json_thing = thing.to_json()

    Reconstruct an object from its `JSON <https://www.json.org/>`_ representation:

    >>> thing_from_json = Thing.from_json(json_thing)

    Get `BSON <http://bsonspec.org/>`_ representation:

    >>> bson_thing = thing.to_bson()

    Reconstruct an object from its `BSON <http://bsonspec.org/>`_ representation:

    >>> thing_from_bson = Thing.from_bson(bson_thing)

    Get `YAML <http://yaml.org/>`_ representation:

    >>> yaml_thing = thing.to_yaml()

    Reconstruct an object from its `YAML <http://yaml.org/>`_ representation:

    >>> thing_from_yaml = Thing.from_yaml(yaml_thing)

    Get `TOML <https://github.com/toml-lang/toml>`_ representation:

    >>> toml_thing = thing.to_toml()

    Reconstruct an objecft from its `TOML <https://github.com/toml-lang/toml>`_ representation:

    >>> thing_from_toml = Thing.from_toml(toml_thing)

    Get `MessagePack <https://msgpack.org/index.html>`_ representation:

    >>> messagepack_thing = thing.to_messagepack()

    Reconstruct an object from its `MessagePack <https://msgpack.org/index.html>`_ representation:

    >>> thing_from_messagepack = Thing.from_messagepack(messagepack_thing)

    Get `XML <https://www.w3.org/XML/>`_ representation:

    >>> xml_thing = thing.to_xml()

    Reconstruct an objecft from its `XML <https://www.w3.org/XML/>`_ representation:

    >>> thing_from_xml = Thing.from_xml(xml_thing)

    """
<<<<<<< HEAD

    def to_dict(self):
        raise NotImplementedError

    def from_dict(self):
        raise NotImplementedError
    
    def to_json(self):
=======
    def to_json(self, indent=None):
>>>>>>> 75353fdf
        """
        Return a JSON serialized representation.

        Specification: https://www.json.org/

        Returns
        -------
        serialized : str
            A JSON serialized representation of the object
        indent : int, optional, default=None
            If not None, will pretty-print with specified number of spaces for indentation

        """
        import json
        d = self.to_dict()
        return json.dumps(d, indent=indent)

    @classmethod
    def from_json(cls, serialized):
        """
        Instantiate an object from a JSON serialized representation.

        Specification: https://www.json.org/

        Parameters
        ----------
        serialized : str
            A JSON serialized representation of the object

        Returns
        -------
        instance : cls
            An instantiated object

        """
        import json
        d = json.loads(serialized)
        return cls.from_dict(d)

    def to_bson(self):
        """
        Return a BSON serialized representation.

        Specification: http://bsonspec.org/

        Returns
        -------
        serialized : bytes
            A BSON serialized representation of the objecft

        """
        import bson
        d = self.to_dict()
        return bson.dumps(d)

    @classmethod
    def from_bson(cls, serialized):
        """
        Instantiate an object from a BSON serialized representation.

        Specification: http://bsonspec.org/

        Parameters
        ----------
        serialized : bytes
            A BSON serialized representation of the object

        Returns
        -------
        instance : cls
            An instantiated object

        """
        import bson
        d = bson.loads(serialized)
        return cls.from_dict(d)

    def to_toml(self):
        """
        Return a TOML serialized representation.

        Specification: https://github.com/toml-lang/toml

        Returns
        -------
        serialized : str
            A TOML serialized representation of the object

        """
        import toml
        d = self.to_dict()
        return toml.dumps(d)

    @classmethod
    def from_toml(cls, serialized):
        """
        Instantiate an object from a TOML serialized representation.

        Specification: https://github.com/toml-lang/toml

        Parameters
        ----------
        serlialized : str
            A TOML serialized representation of the object

        Returns
        -------
        instance : cls
            An instantiated object

        """
        import toml
        d = toml.loads(serialized)
        return cls.from_dict(d)

    @staticmethod
    def _represent_odict(dump, tag, mapping, flow_style=None):
        """Like BaseRepresenter.represent_mapping, but does not issue the sort().
        """
        import yaml
        value = []
        node = yaml.MappingNode(tag, value, flow_style=flow_style)
        if dump.alias_key is not None:
            dump.represented_objects[dump.alias_key] = node
        best_style = True
        if hasattr(mapping, 'items'):
            mapping = mapping.items()
        for item_key, item_value in mapping:
            node_key = dump.represent_data(item_key)
            node_value = dump.represent_data(item_value)
            if not (isinstance(node_key, yaml.ScalarNode) and not node_key.style):
                best_style = False
            if not (isinstance(node_value, yaml.ScalarNode) and not node_value.style):
                best_style = False
            value.append((node_key, node_value))
        if flow_style is None:
            if dump.default_flow_style is not None:
                node.flow_style = dump.default_flow_style
            else:
                node.flow_style = best_style
        return node

    def to_yaml(self):
        """
        Return a YAML serialized representation.

        Specification: http://yaml.org/

        Returns
        -------
        serialized : str
            A YAML serialized representation of the object

        """
        import yaml
        from collections import OrderedDict
        yaml.SafeDumper.add_representer(OrderedDict,
            lambda dumper, value: self._represent_odict(dumper, u'tag:yaml.org,2002:map', value))
        d = self.to_dict()
        return yaml.safe_dump(d, width=180)

    @classmethod
    def from_yaml(cls, serialized):
        """
        Instantiate from a YAML serialized representation.

        Specification: http://yaml.org/

        Parameters
        ----------
        serialized : str
            A YAML serialized representation of the object

        Returns
        -------
        instance : cls
            Instantiated object

        """
        import yaml
        from collections import OrderedDict
        yaml.SafeDumper.add_representer(OrderedDict,
            lambda dumper, value: self._represent_odict(dumper, u'tag:yaml.org,2002:map', value))
        d = yaml.safe_load(serialized)
        return cls.from_dict(d)

    def to_messagepack(self):
        """
        Return a MessagePack representation.

        Specification: https://msgpack.org/index.html

        Returns
        -------
        serialized : bytes
            A MessagePack-encoded bytes serialized representation of the object

        """
        import msgpack
        d = self.to_dict()
        return msgpack.dumps(d, use_bin_type=True)

    @classmethod
    def from_messagepack(cls, serialized):
        """
        Instantiate an object from a MessagePack serialized representation.

        Specification: https://msgpack.org/index.html

        Parameters
        ----------
        serialized : bytes
            A MessagePack-encoded bytes serialized representation

        Returns
        -------
        instance : cls
            Instantiated object.

        """
        import msgpack
        d = msgpack.loads(serialized, raw=False)
        return cls.from_dict(d)

    def to_xml(self, indent=2):
        """
        Return an XML representation.

        Specification: https://www.w3.org/XML/

        Parameters
        ----------
        indent : int, optional, default=2
            If not None, will pretty-print with specified number of spaces for indentation

        Returns
        -------
        serialized : bytes
            A MessagePack-encoded bytes serialized representation.

        """
        import xmltodict
        d = self.to_dict()
        root_name = self.__class__.__name__
        if indent is not None:
            pretty = True
            indent = ' '*indent
        else:
            pretty = False
        return xmltodict.unparse(d, pretty=pretty, indent=indent)

    @classmethod
    def from_xml(cls, serialized):
        """
        Instantiate an object from an XML serialized representation.

        Specification: https://www.w3.org/XML/

        Parameters
        ----------
        serialized : bytes
            An XML serialized representation

        Returns
        -------
        instance : cls
            Instantiated object.

        """
        import xmltodict
        d = xmltodict.parse(serialized)
        root_name = cls.__name__
        return cls.from_dict(d)

    def to_pickle(self):
        """
        Return a pickle serialized representation.

        .. warning ::

           This is not recommended for safe, stable storage since the pickle specification
           may change between Python versions.

        Returns
        -------
        serialized : str
            A pickled representation of the object

        """
        import pickle
        d = self.to_dict()
        return pickle.dumps(d)

    @classmethod
    def from_pickle(cls, serialized):
        """
        Instantiate an object from a pickle serialized representation.

        .. warning ::

           This is not recommended for safe, stable storage since the pickle specification
           may change between Python versions.

        Parameters
        ----------
        serialized : str
            A pickled representation of the object

        Returns
        -------
        instance : cls
            An instantiated object

        """
        import pickle
        d = pickle.loads(serialized)
        return cls.from_dict(d)<|MERGE_RESOLUTION|>--- conflicted
+++ resolved
@@ -99,7 +99,7 @@
     >>> thing_from_xml = Thing.from_xml(xml_thing)
 
     """
-<<<<<<< HEAD
+
 
     def to_dict(self):
         raise NotImplementedError
@@ -108,9 +108,6 @@
         raise NotImplementedError
     
     def to_json(self):
-=======
-    def to_json(self, indent=None):
->>>>>>> 75353fdf
         """
         Return a JSON serialized representation.
 
